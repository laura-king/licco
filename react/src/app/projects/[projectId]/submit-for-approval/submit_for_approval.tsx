--- conflicted
+++ resolved
@@ -61,19 +61,9 @@
 
                 // submitter or editor can't be an approver, that's why the currently logged in user should never appear in the list
                 // of all available approvers
-<<<<<<< HEAD
-                const superApprovers = data.superApprovers;
-                setSuperApprovers(superApprovers);
-
-                const allApprovers = data.allApprovers.filter(e => e != data.whoami);
-                setAllApprovers(allApprovers);
-
-                const allEditors = data.allEditors;
-                setAllEditors(allEditors);
-=======
+                setSuperApprovers(data.superApprovers);
                 setAllApprovers(data.allApprovers.filter(e => e != data.whoami));
                 setAllEditors(data.allEditors.filter(e => e != data.whoami));
->>>>>>> 4c9d9993
 
                 // remove already selected approvers and editors
                 if (data.projectInfo.approvers) {
